--- conflicted
+++ resolved
@@ -375,13 +375,6 @@
         const rule = await Rules.findOne({ _id: transformedRequest.ruleId }).lean();
         const originalRequest = await Requests.findOne({ _id: transformedRequest.requestId }).lean();
 
-<<<<<<< HEAD
-=======
-        // console.log(`[+] For transformed request ID: ${transformedRequest._id}`);
-        // console.log(`[+] Searching for original request with ID: ${transformedRequest.requestId}`);
-        // console.log(`[+] Found original request:`, originalRequest);
-
->>>>>>> 9567c7eb
 
         // Send the request
         console.log(`[+] Sending request to: ${transformedRequest.url}`);
@@ -429,10 +422,11 @@
                 mitigation: reportFields.mitigation
             }, templateContext);
 
-<<<<<<< HEAD
-=======
-
->>>>>>> 9567c7eb
+            // log ids of rule, raw_request, and transformed request
+            console.log("Rule id:", rule._id);
+            console.log("Raw request id:", originalRequest._id);
+            console.log("Transformed request id:", transformedRequest._id)
+
             // Create vulnerability data with processed templates
             const vulnerabilityData = {
                 orgId,
