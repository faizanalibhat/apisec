--- conflicted
+++ resolved
@@ -419,19 +419,12 @@
                 mitigation: reportFields.mitigation
             }, templateContext);
 
-<<<<<<< HEAD
             console.log("[+] FOUND VULN : ", {
                 ruleId: rule._id,
                 requestId: originalRequest._id,
                 projectId: originalRequest.projectId,
                 transformedRequestId: transformedRequest._id,
             })
-=======
-            // log ids of rule, raw_request, and transformed request
-            console.log("Rule id:", rule._id);
-            console.log("Raw request id:", originalRequest._id);
-            console.log("Transformed request id:", transformedRequest._id)
->>>>>>> 86e0605e
 
             // Create vulnerability data with processed templates
             const vulnerabilityData = {
